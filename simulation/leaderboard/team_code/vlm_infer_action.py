import os
import copy
import re
import io
import logging
import json
import numpy as np
import torch
import carla
import cv2
import math
import datetime
import pathlib
import torch.utils.data as data
from torchvision import transforms
from PIL import Image
from skimage.measure import block_reduce
import time
from typing import OrderedDict

import matplotlib.pyplot as plt
from team_code.planner import RoutePlanner
import torch.nn.functional as F
import pygame
import queue

import pdb

from agents.navigation.local_planner import RoadOption
from team_code.eval_utils import turn_traffic_into_bbox_fast
from team_code.render_v2x import render, render_self_car, render_waypoints
from team_code.v2x_utils import (generate_relative_heatmap, 
				 generate_heatmap, generate_det_data,
				 get_yaw_angle, boxes_to_corners_3d, get_points_in_rotated_box_3d  # visibility related functions
				 )

from srunner.scenariomanager.carla_data_provider import CarlaDataProvider
from opencood.tools import train_utils
from opencood.tools import train_utils, inference_utils
import opencood.hypes_yaml.yaml_utils as yaml_utils
from opencood.visualization import vis_utils, my_vis, simple_vis_multiclass

####### Input: raw_data, N(actor)+M(RSU)
####### Output: actors action, N(actor)
####### Generate the action with the trained model.

SAVE_PATH = os.environ.get("SAVE_PATH", 'eval')
os.environ["SDL_VIDEODRIVER"] = "dummy"

def _numpy(carla_vector, normalize=False):
    result = np.float32([carla_vector.x, carla_vector.y])

    if normalize:
        return result / (np.linalg.norm(result) + 1e-4)

    return result


def _location(x, y, z):
    return carla.Location(x=float(x), y=float(y), z=float(z))


def _orientation(yaw):
    return np.float32([np.cos(np.radians(yaw)), np.sin(np.radians(yaw))])

def get_collision(p1, v1, p2, v2):
    A = np.stack([v1, -v2], 1)
    b = p2 - p1

    if abs(np.linalg.det(A)) < 1e-3:
        return False, None

    x = np.linalg.solve(A, b)
    collides = all(x >= 0) and all(x <= 1)  # how many seconds until collision

    return collides, p1 + x[0] * v1

class DisplayInterface(object):
	def __init__(self):
		self._width = 2300
		self._height = 600
		self._surface = None

		pygame.init()
		pygame.font.init()
		self._clock = pygame.time.Clock()
		self._display = pygame.display.set_mode(
			(self._width, self._height), pygame.HWSURFACE | pygame.DOUBLEBUF
		)
		pygame.display.set_caption("V2X Agent")

	def run_interface(self, input_data):
		rgb = input_data['rgb']
		map = input_data['map']
		lidar = input_data['lidar']
		surface = np.zeros((600, 2300, 3),np.uint8)
		surface[:, :800] = rgb
		surface[:,800:1400] = lidar
		surface[:,1400:2000] = input_data['lidar_rsu']
		surface[:,2000:2300] = input_data['map']
		surface[:150,:200] = input_data['rgb_left']
		surface[:150, 600:800] = input_data['rgb_right']
		surface[:150, 325:475] = input_data['rgb_focus']
		surface = cv2.putText(surface, input_data['control'], (20,580), cv2.FONT_HERSHEY_SIMPLEX,0.5,(0,0,255), 1)
		surface = cv2.putText(surface, input_data['meta_infos'][1], (20,560), cv2.FONT_HERSHEY_SIMPLEX,0.5,(0,0,255), 1)
		surface = cv2.putText(surface, input_data['meta_infos'][2], (20,540), cv2.FONT_HERSHEY_SIMPLEX,0.5,(0,0,255), 1)
		surface = cv2.putText(surface, input_data['time'], (20,520), cv2.FONT_HERSHEY_SIMPLEX,0.5,(0,0,255), 1)

		surface = cv2.putText(surface, 'Left  View', (40,135), cv2.FONT_HERSHEY_SIMPLEX,0.75,(0,0,0), 2)
		surface = cv2.putText(surface, 'Focus View', (335,135), cv2.FONT_HERSHEY_SIMPLEX,0.75,(0,0,0), 2)
		surface = cv2.putText(surface, 'Right View', (640,135), cv2.FONT_HERSHEY_SIMPLEX,0.75,(0,0,0), 2)

		# surface = cv2.putText(surface, 'Single GT', (2180,45), cv2.FONT_HERSHEY_SIMPLEX,0.75,(255,255,255), 2)

		# surface = cv2.putText(surface, 'Future Prediction', (940,420), cv2.FONT_HERSHEY_SIMPLEX,0.5,(255,0,0), 2)
		# surface = cv2.putText(surface, 't', (1160,385), cv2.FONT_HERSHEY_SIMPLEX,0.8,(255,0,0), 2)
		# surface = cv2.putText(surface, '0', (1170,385), cv2.FONT_HERSHEY_SIMPLEX,0.5,(255,0,0), 2)
		# surface = cv2.putText(surface, 't', (960,585), cv2.FONT_HERSHEY_SIMPLEX,0.8,(255,0,0), 2)
		# surface = cv2.putText(surface, '1', (970,585), cv2.FONT_HERSHEY_SIMPLEX,0.5,(255,0,0), 2)
		# surface = cv2.putText(surface, 't', (1160,585), cv2.FONT_HERSHEY_SIMPLEX,0.8,(255,0,0), 2)
		# surface = cv2.putText(surface, '2', (1170,585), cv2.FONT_HERSHEY_SIMPLEX,0.5,(255,0,0), 2)

		# surface[:150,198:202]=0
		# surface[:150,323:327]=0
		# surface[:150,473:477]=0
		# surface[:150,598:602]=0
		# surface[148:152, :200] = 0
		# surface[148:152, 325:475] = 0
		# surface[148:152, 600:800] = 0
		# surface[430:600, 998:1000] = 255
		# surface[0:600, 798:800] = 255
		# surface[0:600, 1198:1200] = 255
		# surface[0:2, 800:1200] = 255
		# surface[598:600, 800:1200] = 255
		# surface[398:400, 800:1200] = 255
		surface[:, 798:802] = 255
		surface[:, 1398:1402] = 255
		surface[:, 1998:2002] = 255


		# display image
		self._surface = pygame.surfarray.make_surface(surface.swapaxes(0, 1))
		if self._surface is not None:
			self._display.blit(self._surface, (0, 0))

		pygame.display.flip()
		pygame.event.get()
		return surface

	def _quit(self):
		pygame.quit()



class BasePreprocessor(object):
    """
    Basic Lidar pre-processor.
    Parameters
    ----------
    preprocess_params : dict
        The dictionary containing all parameters of the preprocessing.
    train : bool
        Train or test mode.
    """

    def __init__(self, preprocess_params, train):
        self.params = preprocess_params
        self.train = train


class SpVoxelPreprocessor(BasePreprocessor):
    def __init__(self, preprocess_params, train):
        super(SpVoxelPreprocessor, self).__init__(preprocess_params,
                                                  train)
        try:
            from spconv.utils import VoxelGeneratorV2 as VoxelGenerator
        except:
            from spconv.utils import VoxelGenerator

        self.lidar_range = self.params['cav_lidar_range']
        self.voxel_size = self.params['args']['voxel_size']
        self.max_points_per_voxel = self.params['args']['max_points_per_voxel']

        if train:
            self.max_voxels = self.params['args']['max_voxel_train']
        else:
            self.max_voxels = self.params['args']['max_voxel_test']

        grid_size = (np.array(self.lidar_range[3:6]) -
                     np.array(self.lidar_range[0:3])) / np.array(self.voxel_size)
        self.grid_size = np.round(grid_size).astype(np.int64)

        # use sparse conv library to generate voxel
        self.voxel_generator = VoxelGenerator(
            voxel_size=self.voxel_size,
            point_cloud_range=self.lidar_range,
            max_num_points=self.max_points_per_voxel,
            max_voxels=self.max_voxels
        )

    def preprocess(self, pcd_np):
        data_dict = {}
        voxel_output = self.voxel_generator.generate(pcd_np)
        if isinstance(voxel_output, dict):
            voxels, coordinates, num_points = \
                voxel_output['voxels'], voxel_output['coordinates'], \
                voxel_output['num_points_per_voxel']
        else:
            voxels, coordinates, num_points = voxel_output

        data_dict['voxel_features'] = voxels
        data_dict['voxel_coords'] = coordinates
        data_dict['voxel_num_points'] = num_points


        return data_dict

def transform_2d_points(xyz, r1, t1_x, t1_y, r2, t2_x, t2_y):
    """
    Build a rotation matrix and take the dot product.
    """
    # z value to 1 for rotation
    xy1 = xyz.copy()
    xy1[:, 2] = 1

    c, s = np.cos(r1), np.sin(r1)

    r1_to_world = np.matrix([[c, -s, t1_x], [s, c, t1_y], [0, 0, 1]])

    # np.dot converts to a matrix, so we explicitly change it back to an array
    world = np.asarray(r1_to_world @ xy1.T)

    c, s = np.cos(r2), np.sin(r2)
    r2_to_world = np.matrix([[c, -s, t2_x], [s, c, t2_y], [0, 0, 1]])
    # world frame -> r2 frame
    # if r1==r2, do nothing
    world_to_r2 = np.linalg.inv(r2_to_world)

    out = np.asarray(world_to_r2 @ world).T
    # reset z-coordinate
    out[:, 2] = xyz[:, 2]

    return out

def turn_back_into_theta(input):
    B,K,_,H,W = input.shape
    output = torch.cat([input[:,:,:2],torch.atan2(input[:,:,2:3], input[:,:,-1:]),input[:,:,3:]],dim=2)
    assert output.shape[2] == input.shape[2]
    return output

def turn_traffic_into_map(all_bbox, det_range):
    data_total = []
    for idx in range(1):

        if len(all_bbox) == 0:
            all_bbox = np.zeros((1,4,2))
        # plt.cla()

        fig = plt.figure(figsize=(6, 12), dpi=16)
        plt.gca().xaxis.set_major_locator(plt.NullLocator())
        plt.gca().yaxis.set_major_locator(plt.NullLocator())
        plt.subplots_adjust(top = 1, bottom = 0, right = 1, left = 0, hspace = 0, wspace = 0)
        plt.margins(0,0)
        ax = plt.gca()
        ax.set_facecolor("black")

        plt.xlim((-det_range[2], det_range[3]))
        plt.ylim((-det_range[1], det_range[0]))

        for i in range(len(all_bbox)):
            plt.fill(all_bbox[i,:,0], all_bbox[i,:,1], color = 'white')

        # plt.axis('off')
        # If we haven't already shown or saved the plot, then we need to
        # draw the figure first...
        fig.canvas.draw()

        # Now we can save it to a numpy array.
        data = np.frombuffer(fig.canvas.tostring_rgb(), dtype=np.uint8)
        data = data.reshape(fig.canvas.get_width_height()[::-1] + (3,))
        # H=192, W=96, 3
        data_total.append(data[:, :, 0])

        plt.close()

    occ_map = np.stack(data_total, axis=0) # B * T_p, H, W
    return occ_map



def x_to_world(pose):
    """
    The transformation matrix from x-coordinate system to carla world system
    Also is the pose in world coordinate: T_world_x

    Parameters
    ----------
    pose : list
        [x, y, z, roll, yaw, pitch], degree
        [x, y, roll], radians
    Returns
    -------
    matrix : np.ndarray
        The transformation matrix.
    """
    x, y, roll= pose[:]
    z = 0
    yaw = 0
    pitch = 0

    # used for rotation matrix
    c_r = np.cos(roll)
    s_r = np.sin(roll)

    matrix = np.identity(4)

    # translation matrix
    matrix[0, 3] = x
    matrix[1, 3] = y
    matrix[2, 3] = z

    # rotation matrix
    matrix[0,0] = c_r
    matrix[0,1] = -s_r
    matrix[1,0] = s_r
    matrix[1,1] = c_r

    return matrix

def get_pairwise_transformation(pose, max_cav):
    """
    Get pair-wise transformation matrix accross different agents.

    Parameters
    ----------
    base_data_dict : dict
        Key : cav id, item: transformation matrix to ego, lidar points.

    max_cav : int
        The maximum number of cav, default 5

    Return
    ------
    pairwise_t_matrix : np.array
        The pairwise transformation matrix across each cav.
        shape: (L, L, 4, 4), L is the max cav number in a scene
        pairwise_t_matrix[i, j] is Tji, i_to_j
    """
    pairwise_t_matrix = np.tile(np.eye(4), (max_cav, max_cav, 1, 1)) # (L, L, 4, 4)


    t_list = []

    # save all transformation matrix in a list in order first.
    for i in range(max_cav):
        lidar_pose = pose[i]
        t_list.append(x_to_world(lidar_pose))  # Twx

    for i in range(len(t_list)):
        for j in range(len(t_list)):
            # identity matrix to self
            if i != j:
                # i->j: TiPi=TjPj, Tj^(-1)TiPi = Pj
                # t_matrix = np.dot(np.linalg.inv(t_list[j]), t_list[i])
                t_matrix = np.linalg.solve(t_list[j], t_list[i])  # Tjw*Twi = Tji
                pairwise_t_matrix[i, j] = t_matrix

    return pairwise_t_matrix

def warp_affine_simple(src, M, dsize,
        align_corners=False):

    B, C, H, W = src.size()
    grid = F.affine_grid(M,
                        [B, C, dsize[0], dsize[1]],
                        align_corners=align_corners).to(src)
    return F.grid_sample(src, grid, align_corners=align_corners)

def warp_image(det_pose, occ_map):
    '''
    det_pose: B, T_p, 3, torch.Tensor
    occ_map: B, T_p, C, H, W, torch.Tensor
    '''
    B, T, C, H, W = occ_map.shape
    occ_fused = []
    for b in range(B):
        pairwise_t_matrix = \
            get_pairwise_transformation(det_pose[b].cpu(), T)
        # t_matrix[i, j]-> from i to j
        pairwise_t_matrix = pairwise_t_matrix[:,:,[0, 1],:][:,:,:,[0, 1, 3]] # [N, N, 2, 3]
        pairwise_t_matrix[...,0,1] = pairwise_t_matrix[...,0,1] * H / W
        pairwise_t_matrix[...,1,0] = pairwise_t_matrix[...,1,0] * W / H
        pairwise_t_matrix[...,0,2] = pairwise_t_matrix[...,0,2] / (12)  #(downsample_rate * discrete_ratio * W) * 2
        pairwise_t_matrix[...,1,2] = pairwise_t_matrix[...,1,2] / (24)

        t_matrix = torch.from_numpy(pairwise_t_matrix[:T, :T, :, :])
        
        neighbor_feature = warp_affine_simple(occ_map[b],
                                        t_matrix[-1, :, :, :],
                                        (H, W))                               
        # print(neighbor_feature.shape)
        occ_fused.append(neighbor_feature)
    
    return torch.stack(occ_fused)


class VLM_Infer():
<<<<<<< HEAD
	def __init__(self, 
              config=None, 
              ego_vehicles_num=1, 
              perception_model=None, 
              planning_model=None, 
              controller=None, 
              perception_dataloader=None, 
              model_config=None, 
              device=None) -> None:
     
=======
	def __init__(self, config=None, ego_vehicles_num=1, perception_model=None, planning_model=None, perception_dataloader=None, model_config=None, device=None, heter=False, heter_planning_models=None) -> None:
>>>>>>> 277de73f
		self.config = config
		self._hic = DisplayInterface()
		self.ego_vehicles_num = ego_vehicles_num

		self.memory_measurements = [[], [], [], [], []]
		self.memory_actors_data = [[], [], [], [], []]
		self.det_range = [36, 12, 12, 12, 0.25]
		self.max_distance = 36
		self.distance_to_map_center = (self.det_range[0]+self.det_range[1])/2-self.det_range[1]

		# #### reparse config to retrieve model meta-info
		# model_config = yaml_utils(config["planning"]["planner_config"])

		#### Voxelization Process
		voxel_args = {
			'args': {
				'voxel_size': [0.125, 0.125, 4], # 
				'max_points_per_voxel': 32,
				'max_voxel_train': 70000,
				'max_voxel_test': 40000
			},
			'cav_lidar_range': [-12, -36, -22, 12, 12, 14]   # x_min, y_min, z_min, x_max, y_max, z_max
		}
		# self.voxel_preprocess = SpVoxelPreprocessor(voxel_args, train=False)
	

		self.perception_model = perception_model
		self.planning_model = planning_model
		self.controller = controller
		self.perception_dataloader = perception_dataloader
		self.model_config = model_config
		self.device=device

		self.perception_memory_bank = []

<<<<<<< HEAD
=======
		self.controller = [V2X_Controller(self.config['control']) for _ in range(self.ego_vehicles_num)]
		
		# added (YH): heter models
		self.heter = heter
		self.heter_planning_models = heter_planning_models
		self.heter_vlm_idxs = self.config['heter']['ego_planner_choice'] if heter else None

>>>>>>> 277de73f
		self.input_lidar_size = 224
		self.lidar_range = [36, 36, 36, 36]

		self.softmax = torch.nn.Softmax(dim=0)
		self.traffic_meta_moving_avg = np.zeros((ego_vehicles_num, 400, 7))
		self.prev_lidar = []
		self.prev_control = {}
		self.prev_surround_map = {}

		self.pre_raw_data_bank = {}
		############
		###### multi-agent related components
		############

		### generate the save files for images
		self.skip_frames = self.config['simulation']['skip_frames']
		self.save_path = None
		if SAVE_PATH is not None:
			now = datetime.datetime.now()
			string = pathlib.Path(os.environ["ROUTES"]).stem + "_"
			string += "_".join(
				map(
					lambda x: "%02d" % x,
					(now.month, now.day, now.hour, now.minute, now.second),
				)
			)

			print(string)

			self.save_path = pathlib.Path(SAVE_PATH) / string
			self.save_path.mkdir(parents=True, exist_ok=False)
			(self.save_path / "meta").mkdir(parents=True, exist_ok=False)
   
		# For skipped frames, use the buffer for planning
		self.predicted_result_list_buffer = None


	def get_action_from_list_inter(self, car_data_raw, rsu_data_raw, step, timestamp):
		"""
		Generate the action for N cars from the record data.
		
		Parameters
		----------
		car_data_raw : list of dictionaries and/or None values.
		rsu_data_raw : list of dictionaries and/or None values.
		step : int, the current frame in the simulation (20Hz).
		timestamp : float, current simulation time.
		
		Returns
		-------
		controll_all : list, detailed actions for N cars.
		"""
		# Apply communication latency if configured.
		if 'comm_latency' in self.config['simulation']:
			car_data_raw, rsu_data_raw = self._apply_latency(car_data_raw, rsu_data_raw, step)
		
		# Load data for visualization and planning.
		car_data, car_mask = self.check_data(car_data_raw)
		rsu_data, _ = self.check_data(rsu_data_raw, car=False)
		batch_data = self.collate_batch_infer_perception(car_data, rsu_data)
		
<<<<<<< HEAD
		if self.perception_model is not None:
			# Prepare data for perception.
			extra_source = {'car_data': car_data_raw, 'rsu_data': rsu_data_raw}
			data = self.perception_dataloader.__getitem__(idx=None, extra_source=extra_source)
			batch_data_perception = [data]
			batch_data_perception = self.perception_dataloader.collate_batch_test(batch_data_perception, online_eval_only=True)
			batch_data_perception = train_utils.to_device(batch_data_perception, self.device)
=======

		# infer_result = inference_utils.inference_no_fusion_multiclass(batch_data_perception,
		# 												self.perception_model,
		# 												self.perception_dataloader, online_eval_only=True)

		############## end2end output ###########################
		output_dict = OrderedDict()
		for cav_id, cav_content in batch_data_perception.items():
			output_dict[cav_id] = self.perception_model(cav_content)
		pred_box_tensor, pred_score, gt_box_tensor = \
			self.perception_dataloader.post_process_multiclass_no_fusion(batch_data_perception,
								output_dict, online_eval_only=True)
		infer_result = {"pred_box_tensor" : pred_box_tensor, \
						"pred_score" : pred_score, \
						"gt_box_tensor" : gt_box_tensor}
		if "comm_rate" in output_dict['ego']:
			infer_result.update({"comm_rate" : output_dict['ego']['comm_rate']})
		############################################################


		# Each agent has different perception results, therefore need to be in a sperate list.

		processed_pred_box_list = []
		for cav_id in range(len(pred_box_tensor)):
>>>>>>> 277de73f
			
			# Process perception if the model is available.
			processed_pred_box_list = self._process_perception(batch_data_perception, car_data_raw, rsu_data_raw, step)
		else:
			processed_pred_box_list = []
		
		
		memory_size = 5

<<<<<<< HEAD
		if step % self.skip_frames == 0 or len(self.perception_memory_bank) == 0 or self.predicted_result_list_buffer is None:
			while len(self.perception_memory_bank) > memory_size:
				self.perception_memory_bank.pop(0)
			self.perception_memory_bank.append({
				'rgb_front': np.stack([car_data_raw[i]['rgb_front'] for i in range(len(car_data_raw))]), # N, H, W, 3
				'rgb_left': np.stack([car_data_raw[i]['rgb_left'] for i in range(len(car_data_raw))]), # N, H, W, 3
				'rgb_right': np.stack([car_data_raw[i]['rgb_right'] for i in range(len(car_data_raw))]), # N, H, W, 3
				'rgb_rear': np.stack([car_data_raw[i]['rgb_rear'] for i in range(len(car_data_raw))]), # N, H, W, 3
				'object_list': [processed_pred_box_list[i] for i in range(len(processed_pred_box_list))],
				'detmap_pose': batch_data['detmap_pose'][:len(car_data_raw)], # N, 3
				"ego_yaw": np.stack([car_data_raw[i]['measurements']['theta'] for i in range(len(car_data_raw))], axis=0), # N, 1
				'target': np.stack([car_data_raw[i]['measurements']['target_point'] for i in range(len(car_data_raw))], axis=0), # N, 2
				'timestamp': timestamp, # float
			})
			predicted_result_list = self.planning_model(self.perception_memory_bank, self.config) # [1, 10, 2]
			self.predicted_result_list_buffer = predicted_result_list
		else:
			predicted_result_list = self.predicted_result_list_buffer
=======

		while len(self.perception_memory_bank) > memory_size:
			self.perception_memory_bank.pop(0)
  		# TODO: There may be some other informations that is useful for planning, such as car_data_raw[i]['measurements']["speed"]
		self.perception_memory_bank.append({
			'rgb_front': np.stack([car_data_raw[i]['rgb_front'] for i in range(len(car_data_raw))]), # N, H, W, 3
			'rgb_left': np.stack([car_data_raw[i]['rgb_left'] for i in range(len(car_data_raw))]), # N, H, W, 3
			'rgb_right': np.stack([car_data_raw[i]['rgb_right'] for i in range(len(car_data_raw))]), # N, H, W, 3
			'rgb_rear': np.stack([car_data_raw[i]['rgb_rear'] for i in range(len(car_data_raw))]), # N, H, W, 3
			'object_list': [processed_pred_box_list[i] for i in range(len(processed_pred_box_list))],
			'detmap_pose': batch_data['detmap_pose'][:len(car_data_raw)], # N, 3
			# 'ego_yaw': car_data_raw[i]['measurements']['theta'],
			"ego_yaw": np.stack([car_data_raw[i]['measurements']['theta'] for i in range(len(car_data_raw))], axis=0), # N, 1
			# 'target': batch_data['target'][:len(car_data_raw)], # N, 2
			'target': np.stack([car_data_raw[i]['measurements']['target_point'] for i in range(len(car_data_raw))], axis=0), # N, 2
			'timestamp': timestamp, # float
		})
    
		# vlm_prompt = self.generate_vlm_prompt()
		# # Now vlm_prompt is a string containing the table + instructions for the VLM.

		# TODO(YH): implement multi-ego runing with heter VLMs here
		if self.heter:
			num_ego, _ = self.perception_memory_bank[-1]['target'].shape
			assert num_ego == self.ego_vehicles_num, f"num of ego in perception memory bank {num_ego} is different from predefined {self.ego_vehicles_num}"
			all_ego_waypoints = []
			for i, vlm_idx in enumerate(self.heter_vlm_idxs):
				print(f"call from model {self.config['heter']['avail_heter_planner_configs'][vlm_idx]}, len of heter models {len(self.heter_planning_models)}")
				pred_waypoints = self.heter_planning_models[vlm_idx].forward_heter(self.perception_memory_bank, self.config, i)
				all_ego_waypoints.append(pred_waypoints)
			predicted_waypoints = torch.stack(all_ego_waypoints)
		else:
			predicted_waypoints = self.planning_model(self.perception_memory_bank, self.config) # [1, 10, 2]
		# predicted_waypoints = predicted_waypoints['future_waypoints']
		# predicted_waypoints: N, T_f=10, 2
>>>>>>> 277de73f

		### output postprocess to generate the action, list of actions for N agents
		control_all = self.generate_action_from_model_output(predicted_result_list, car_data_raw, 
                                                       rsu_data_raw, car_data, rsu_data, batch_data, 
                                                       None, car_mask, step, timestamp)
		return control_all

					
				
        
	def generate_action_from_model_output(self, predicted_result_list, car_data_raw, 
                                       rsu_data_raw, car_data, rsu_data, batch_data, planning_input, 
                                       car_mask, step, timestamp):
		control_all = []
		tick_data = []
		ego_i = -1
		for count_i in range(self.ego_vehicles_num):
			if not car_mask[count_i]:
				control_all.append(None)
				tick_data.append(None)
				continue

			# store the data for visualization
			tick_data.append({})
			ego_i += 1
			# get the data for current vehicle
			# pred_waypoints = np.around(pred_waypoints_total[ego_i].detach().cpu().numpy(), decimals=2)

			route_info = {
				'speed': car_data_raw[ego_i]['measurements']["speed"],
    			'target': car_data_raw[ego_i]['measurements']["target_point"],
				'route_length': 0,
				'route_time': 0,
				'drive_length': 0,
				'drive_time': 0
			}
   
			route_info.update(predicted_result_list[ego_i])
			
			print(f"router information: {route_info}")

			steer, throttle, brake, meta_infos = self.controller[ego_i].run_step(
				route_info
			)

			# FIXME(YH): should we make it less sensitive?
			# if brake < 0.05:
			# 	brake = 0.0
			# if brake > 0.1:
			# 	throttle = 0.0
			if brake < 0.5:
				brake = 0.0
			else:
				throttle = 0.0

			control = carla.VehicleControl()
			control.steer = float(steer)
			control.throttle = float(throttle)
			control.brake = float(brake)

			# if step % 2 != 0 and step > 4:
			# 	control = self.prev_control[ego_i]
			# else:
			# 	self.prev_control[ego_i] = control
			self.prev_control[ego_i] = control


			control_all.append(control)
			
			#### useful for a extral expert decision
			# self._vehicle = CarlaDataProvider.get_hero_actor(hero_id=count_i)
			# ### decision from expert
			# self.should_brake = self._should_brake()

			# route_info["is_junction"] = self.is_junction
			# route_info["is_vehicle_present"] = self.is_vehicle_present
			# route_info["is_bike_present"] = self.is_bike_present
			# # route_info["is_lane_vehicle_present"] = self.is_lane_vehicle_present
			# # route_info["is_junction_vehicle_present"] = self.is_junction_vehicle_present
			# route_info["is_pedestrian_present"] = self.is_pedestrian_present
			# route_info["should_brake"] = int(self.should_brake)
   
			"""
			route_info['speed'] = route_info['speed'].tolist()
			route_info['target'] = route_info['target'].tolist()
			route_info['steer'] = float(steer)
			route_info['throttle'] = float(throttle)
			route_info['brake'] = float(brake)
			route_info['lidar_pose_x'] = car_data_raw[ego_i]['measurements']["lidar_pose_x"]
			route_info['lidar_pose_y'] = car_data_raw[ego_i]['measurements']["lidar_pose_y"]
			route_info['theta'] = float(car_data_raw[ego_i]['measurements']["theta"])
			route_info['waypoints'] = route_info['waypoints'].tolist()

			tick_data[ego_i]["planning"] = route_info


			cur_actors = planning_input["occupancy"][ego_i][-1][:3].cpu().permute(1, 2, 0).contiguous().numpy()
			cur_bev = (planning_input["occupancy"][ego_i][-1][-1:].cpu().permute(1, 2, 0).repeat(1, 1, 3)*120).contiguous().numpy()
			tick_data[ego_i]["map"] = np.where(cur_actors.sum(axis=2, keepdims=True)>5, cur_actors, cur_bev)
			# pdb.set_trace()
			tick_data[ego_i]["map"] = (tick_data[ego_i]["map"]/tick_data[ego_i]["map"].max()*255).astype(np.uint8)
			# 192, 96, 3
			# planning_input["occupancy"][ego_i][-1][0] = perception_total_total[ego_i][-1]
			cur_actors = planning_input["occupancy"][ego_i][-1][:3].cpu().permute(1, 2, 0).contiguous().numpy()
			cur_bev = (planning_input["occupancy"][ego_i][-1][-1:].cpu().permute(1, 2, 0).repeat(1, 1, 3)*120).contiguous().numpy()
			tick_data[ego_i]["map_gt"] = np.where(cur_actors.sum(axis=2, keepdims=True)>5, cur_actors, cur_bev)
			# pdb.set_trace()
			tick_data[ego_i]["map_gt"] = (tick_data[ego_i]["map_gt"]/tick_data[ego_i]["map_gt"].max()*255).astype(np.uint8)
			# 192, 96, 3
			tick_data[ego_i]["map_t1"] = planning_input["occupancy"][ego_i][-2][:3].cpu().permute(1, 2, 0).numpy()

			# tick_data[ego_i]["map_gt"] = perception_total[ego_i][-1][:3].cpu().permute(1, 2, 0).numpy()
			tick_data[ego_i]["rgb_raw"] = car_data_raw[ego_i]["rgb_front"]
			# print(car_data_raw[ego_i]["rgb_front"].shape)
			# print(batch_data[ego_i]["lidar"].shape)
			tick_data[ego_i]["lidar"] = np.rot90((np.transpose(car_data[ego_i]["lidar_original"], (1, 2, 0))*127).astype(np.uint8), k=1, axes=(1,0))
			try:
				tick_data[ego_i]["lidar_rsu"] = np.rot90((np.transpose(rsu_data[ego_i]["lidar_original"], (1, 2, 0))*127).astype(np.uint8), k=1, axes=(1,0))
			except:
				tick_data[ego_i]["lidar_rsu"] = np.ones_like(tick_data[ego_i]["lidar"])
			tick_data[ego_i]["rgb_left_raw"] = car_data_raw[ego_i]["rgb_left"]
			tick_data[ego_i]["rgb_right_raw"] = car_data_raw[ego_i]["rgb_right"]
			# print(tick_data[ego_i]["rgb_raw"].shape)
			# print(tick_data[ego_i]["map"].shape)
			# raise ValueError
			# pdb.set_trace()
			for t_i in range(10):
				tick_data[ego_i]["map"][int(pred_waypoints[t_i][1]*4+144), int(pred_waypoints[t_i][0]*4+48)] = np.array([255, 0, 0])
				# tick_data[ego_i]["map"] = cv2.circle(tick_data[ego_i]["map"], (int(pred_waypoints[t_i][1]*4+144), int(pred_waypoints[t_i][0]*4+48)), radius=2, color=(255, 255, 255))
			tick_data[ego_i]["map"] = cv2.resize(tick_data[ego_i]["map"], (300, 600))
			# print(tick_data[ego_i]["map"].shape)
			tick_data[ego_i]["map_t1"] = cv2.resize(tick_data[ego_i]["map_t1"], (300, 600))
			tick_data[ego_i]["map_gt"] = cv2.resize(tick_data[ego_i]["map_gt"], (300, 600))
			tick_data[ego_i]["rgb"] = cv2.resize(tick_data[ego_i]["rgb_raw"], (800, 600))
			tick_data[ego_i]["lidar"] = cv2.resize(tick_data[ego_i]["lidar"], (600, 600))
			tick_data[ego_i]["lidar_rsu"] = cv2.resize(tick_data[ego_i]["lidar_rsu"], (600, 600))
			tick_data[ego_i]["rgb_left"] = cv2.resize(tick_data[ego_i]["rgb_left_raw"], (200, 150))
			tick_data[ego_i]["rgb_right"] = cv2.resize(tick_data[ego_i]["rgb_right_raw"], (200, 150))
			tick_data[ego_i]["rgb_focus"] = cv2.resize(tick_data[ego_i]["rgb_raw"][244:356, 344:456], (150, 150))
			if len(rsu_data_raw)>0:
				tick_data[ego_i]["control"] = "throttle: %.2f, steer: %.2f, brake: %.2f, ego: %.2f, %.2f/rsu: %.2f, %.2f" % (
					control.throttle,
					control.steer,
					control.brake,
					car_data_raw[ego_i]['measurements']["lidar_pose_x"],
					car_data_raw[ego_i]['measurements']["lidar_pose_y"],
					rsu_data_raw[ego_i]['measurements']["lidar_pose_x"],
					rsu_data_raw[ego_i]['measurements']["lidar_pose_y"],
				)
			else:
				tick_data[ego_i]["control"] = "throttle: %.2f, steer: %.2f, brake: %.2f, ego: %.2f, %.2f/rsu: None" % (
					control.throttle,
					control.steer,
					control.brake,
					car_data_raw[ego_i]['measurements']["lidar_pose_x"],
					car_data_raw[ego_i]['measurements']["lidar_pose_y"]
				)
			meta_infos[2] += ", target point: %.2f, %.2f" % (batch_data['target'][ego_i][0], batch_data['target'][ego_i][1])
			tick_data[ego_i]["meta_infos"] = meta_infos
			tick_data[ego_i]["mes"] = "speed: %.2f" % car_data_raw[ego_i]['measurements']["speed"]
			tick_data[ego_i]["time"] = "time: %.3f" % timestamp


			# NOTE: to-be check
			surface = self._hic.run_interface(tick_data[ego_i])
			tick_data[ego_i]["surface"] = surface
		
		
		if SAVE_PATH is not None:
			self.save(tick_data, step)
   
		"""
		
		return control_all


	def _apply_latency(self, car_data_raw, rsu_data_raw, step):
		"""
		Handle communication latency by retrieving data from a previous time step.
		
		Parameters:
		- car_data_raw: list of raw car data.
		- rsu_data_raw: list of raw RSU data.
		- step: current time step.
		
		Returns:
		- Updated car_data_raw and rsu_data_raw after applying latency.
		"""
		raw_data_dict = {'car_data': car_data_raw, 'rsu_data': rsu_data_raw}
		self.pre_raw_data_bank.update({step: raw_data_dict})
		latency_step = self.config['simulation']['comm_latency']
		sorted_keys = sorted(list(self.pre_raw_data_bank.keys()))
		if step > latency_step:
			if step - sorted_keys[0] > latency_step:
				self.pre_raw_data_bank.pop(sorted_keys[0])
			if step - latency_step in self.pre_raw_data_bank:
				raw_data_used = self.pre_raw_data_bank[step - latency_step]
				for i in range(len(car_data_raw)):
					if i > 0:
						car_data_raw[i] = raw_data_used['car_data'][i]
				rsu_data_raw = raw_data_used['rsu_data']
			else:
				print('Latency data not found!')
		return car_data_raw, rsu_data_raw

	def _process_perception(self, batch_data_perception, car_data_raw, rsu_data_raw, step):
		"""
		Process the perception model output including post-processing of prediction boxes.
		
		Parameters:
		- batch_data_perception: collated batch data for perception.
		- car_data_raw: raw car data (used to obtain measurements).
		- rsu_data_raw: raw RSU data.
		- step: current time step.
		
		Returns:
		- processed_pred_box_list: list of processed prediction boxes for each vehicle.
		- infer_result: dictionary with additional inference results.
		"""
		# Forward pass through perception model for each agent.
		output_dict = OrderedDict()
		for cav_id, cav_content in batch_data_perception.items():
			output_dict[cav_id] = self.perception_model(cav_content)
			
		# Post-process perception results.
		pred_box_tensor, pred_score, gt_box_tensor = self.perception_dataloader.post_process_multiclass_no_fusion(
			batch_data_perception, output_dict, online_eval_only=True)
		infer_result = {"pred_box_tensor": pred_box_tensor,
						"pred_score": pred_score,
						"gt_box_tensor": gt_box_tensor}
		if "comm_rate" in output_dict.get('ego', {}):
			infer_result.update({"comm_rate": output_dict['ego']['comm_rate']})

		# Process each agent's predictions.
		processed_pred_box_list = []
		for cav_id in range(len(pred_box_tensor)):
			attrib_list = ['pred_box_tensor', 'pred_score', 'gt_box_tensor']
			for attrib in attrib_list:
				if isinstance(infer_result[attrib][cav_id], list):
					infer_result_tensor = [item for item in infer_result[attrib][cav_id] if item is not None]
					infer_result[attrib][cav_id] = torch.cat(infer_result_tensor, dim=0) if infer_result_tensor else None

			folder_path = self.save_path / pathlib.Path("ego_vehicle_{}".format(0))
			if not os.path.exists(folder_path):
				os.mkdir(folder_path)
				
			# Filter out ego box and process prediction boxes.
			if infer_result['pred_box_tensor'][cav_id] is not None:
				if len(infer_result['pred_box_tensor'][cav_id]) > 0:
					tmp = infer_result['pred_box_tensor'][cav_id][:, :, 0].clone()
					infer_result['pred_box_tensor'][cav_id][:, :, 0] = infer_result['pred_box_tensor'][cav_id][:, :, 1]
					infer_result['pred_box_tensor'][cav_id][:, :, 1] = tmp
				measurements = car_data_raw[0]['measurements']
				num_object = infer_result['pred_box_tensor'][cav_id].shape[0]
				object_list = []
				for i in range(num_object):
					transformed_box = transform_2d_points(
						infer_result['pred_box_tensor'][cav_id][i].cpu().numpy(),
						np.pi/2 - measurements["theta"],
						measurements["lidar_pose_y"],
						measurements["lidar_pose_x"],
						np.pi/2 - measurements["theta"],
						measurements["y"],
						measurements["x"],
					)
					location_box = np.mean(transformed_box[:4, :2], 0)
					if np.linalg.norm(location_box) < 1.4:
						continue
					object_list.append(torch.from_numpy(transformed_box))
				processed_pred_box = torch.stack(object_list, dim=0) if object_list else infer_result['pred_box_tensor'][cav_id][:0]
			else:
				processed_pred_box = []
			processed_pred_box_list.append(processed_pred_box)
		
		return processed_pred_box_list


	def save(self, tick_data, frame):
		if frame % self.skip_frames != 0:
			return
		for ego_i in range(self.ego_vehicles_num):
			folder_path = self.save_path / pathlib.Path("ego_vehicle_{}".format(ego_i))
			if not os.path.exists(folder_path):
				os.mkdir(folder_path)
			Image.fromarray(tick_data[ego_i]["surface"]).save(
				folder_path / ("%04d.jpg" % frame)
			)
			with open(folder_path / ("%04d.json" % frame), 'w') as f:
				json.dump(tick_data[ego_i]['planning'], f, indent=4)
		return


	def generate_last_info(self, measurements_last):
		# print(measurements_last.keys())
		ego_theta = measurements_last["theta"]
		ego_x = measurements_last["gps_x"]
		ego_y = measurements_last["gps_y"]

		egp_pos_last = {
			"x": ego_y,
			"y": -ego_x,
			"theta": ego_theta
		}

		R = np.array(
			[
				[np.cos(ego_theta), -np.sin(ego_theta)],
				[np.sin(ego_theta), np.cos(ego_theta)],
			]
		)

		ego_last = {
			'egp_pos_last': egp_pos_last,
			'ego_x': ego_x,
			'ego_y': ego_y,
			'ego_theta': ego_theta,
			'R': R,
			'local_command_point': measurements_last['target_point']
		}
		return ego_last
	

	def reduce_image(self, img, pixel_per_meter=1):
		img_after = block_reduce(img, block_size=(pixel_per_meter, pixel_per_meter), func=np.mean)
		# occ_map: 75, 75
		
		img_after = np.clip(img_after, 0.0, 255.0)
		# TODO: change it into auto calculation
		img_after = torch.from_numpy(img_after[:48*8, 48*4:48*8])

		return img_after
	



	def check_data(self, raw_data, car=True):
		mask = []
		data = [] # without None
		for i in raw_data:
			if i is not None:
				mask.append(1) # filter the data!
				data.append(self.preprocess_data(copy.deepcopy(i), car=car))
			else:
				mask.append(0)
				data.append(0)
		return data, mask
	

	def preprocess_data(self, data, car=True):
		output_record = {
		}
		
		##########
		## load and pre-process images
		##########
		
		##########
		## load environment data and control signal
		##########    
		measurements = data['measurements']
		cmd_one_hot = [0, 0, 0, 0, 0, 0]
		if not car:
			measurements['command'] = -1
			measurements["speed"] = 0
			measurements['target_point'] = np.array([0, 0])
		cmd = measurements['command'] - 1
		if cmd < 0:
			cmd = 3
		cmd_one_hot[cmd] = 1
		cmd_one_hot.append(measurements["speed"])
		mes = np.array(cmd_one_hot)
		mes = torch.from_numpy(mes).cuda().float()

		output_record["measurements"] = mes
		output_record['command'] = cmd

		lidar_pose_x = measurements["lidar_pose_x"]
		lidar_pose_y = measurements["lidar_pose_y"]
		lidar_theta = measurements["theta"] + np.pi
		
		output_record['lidar_pose'] = np.array([-lidar_pose_y, lidar_pose_x, lidar_theta])

		## 计算density map中心点的世界坐标，目前density map预测范围为左右10m前18m后2m
		detmap_pose_x = measurements['lidar_pose_x'] + self.distance_to_map_center*np.cos(measurements["theta"]-np.pi/2)
		detmap_pose_y = measurements['lidar_pose_y'] + self.distance_to_map_center*np.sin(measurements["theta"]-np.pi/2)
		detmap_theta = measurements["theta"] + np.pi/2
		output_record['detmap_pose'] = np.array([-detmap_pose_y, detmap_pose_x, detmap_theta])
		output_record["target_point"] = torch.from_numpy(measurements['target_point']).cuda().float()
		
		##########
		## load and pre-process LiDAR from 3D point cloud to 2D map
		##########
		lidar_unprocessed = data['lidar'][:, :3]
		# print(lidar_unprocessed.shape)
		lidar_unprocessed[:, 1] *= -1
		if not car:
			lidar_unprocessed[:, 2] = lidar_unprocessed[:, 2] + np.array([measurements["lidar_pose_z"]])[np.newaxis, :] - np.array([2.1])[np.newaxis, :] 
		
		lidar_processed = self.lidar_to_histogram_features(
			lidar_unprocessed, crop=self.input_lidar_size, lidar_range=self.lidar_range
		)        
		# if self.lidar_transform is not None:
		# 	lidar_processed = self.lidar_transform(lidar_processed)
		output_record["lidar_original"] = lidar_processed

		# lidar_unprocessed[:, 0] *= -1

		# voxel_dict = self.voxel_preprocess.preprocess(lidar_unprocessed)
		# output_record["lidar"] = voxel_dict
		return output_record


	def collect_actor_data_with_visibility(self, measurements, lidar_data):
		lidar_data = lidar_data[:, :3]
		lidar_data[:, 1] *= -1
		actors_data = self.collect_actor_data()
		original_actors_data = copy.deepcopy(actors_data)

		
		ego_x = measurements["lidar_pose_x"]
		ego_y = measurements["lidar_pose_y"]
		ego_z = measurements["lidar_pose_z"]
		ego_theta = measurements["theta"] + np.pi # !note, plus pi in extra.
		# rotate counterclockwise by ego_theta
		R = np.array(
			[
				[np.cos(ego_theta), -np.sin(ego_theta)],
				[np.sin(ego_theta), np.cos(ego_theta)],
			]
		)

		for _id in actors_data.keys():
			raw_loc = actors_data[_id]['loc'][:2]
			new_loc = R.T.dot(np.array([raw_loc[0] - ego_x , raw_loc[1] - ego_y]))
			new_loc[1] = -new_loc[1]
			actors_data[_id]['loc'][:2] = np.array(new_loc)
			actors_data[_id]['loc'][2] -= (actors_data[_id]['box'][2] + ego_z)
			raw_ori = actors_data[_id]['ori'][:2]
			new_ori = R.T.dot(np.array([raw_ori[0], raw_ori[1]]))
			actors_data[_id]['ori'][:2] = np.array(new_ori)
		
		boxes_corner = [] # pose and orientation of the box,
				# (x, y, z, scale_x, scale_y, scale_z, yaw)
		id_map = {}
		count = 0
		for _id in actors_data.keys():
			cur_data = actors_data[_id]
			yaw = get_yaw_angle(cur_data['ori'][:2])
			cur_data['loc'][2] += cur_data['box'][2]
			boxes_corner.append(cur_data['loc']+ [i*2 for i in cur_data['box']] + [yaw])
			id_map[count] = _id
			count += 1
		boxes_corner = np.array(boxes_corner)   

		corners = boxes_to_corners_3d(boxes_corner, order='lwh')

		lidar_visible = []
		# print(lidar_unprocessed[:20])
		for N in range(boxes_corner.shape[0]):
			if actors_data[id_map[N]]['tpe']==2:
				original_actors_data[id_map[N]]['lidar_visible'] = 0
				original_actors_data[id_map[N]]['camera_visible'] = 0
				continue
			num_lidar_points = get_points_in_rotated_box_3d(lidar_data, corners[N])
			# print(len(num_lidar_points))
			if len(num_lidar_points)>8:
				original_actors_data[id_map[N]]['lidar_visible'] = 1
				original_actors_data[id_map[N]]['camera_visible'] = 0
				lidar_visible += [1]
			else:
				original_actors_data[id_map[N]]['lidar_visible'] = 0
				original_actors_data[id_map[N]]['camera_visible'] = 0
				lidar_visible += [0]
		# print(lidar_visible)
		return original_actors_data



	def collect_actor_data(self):
		data = {}
		vehicles = CarlaDataProvider.get_world().get_actors().filter("*vehicle*")
		for actor in vehicles:
			loc = actor.get_location()
			if loc.z<-1:
				continue
			_id = actor.id
			data[_id] = {}
			data[_id]["loc"] = [loc.x, loc.y, loc.z]
			ori = actor.get_transform().rotation.get_forward_vector()
			data[_id]["ori"] = [ori.x, ori.y, ori.z]
			box = actor.bounding_box.extent
			data[_id]["box"] = [box.x, box.y, box.z]
			vel = actor.get_velocity()
			data[_id]["vel"] = [vel.x, vel.y, vel.z]
			if actor.type_id=="vehicle.diamondback.century":
				data[_id]["tpe"] = 3
			else:
				data[_id]["tpe"] = 0
		
		walkers = CarlaDataProvider.get_world().get_actors().filter("*walker*")
		for actor in walkers:
			loc = actor.get_location()
			if loc.z<-1:
				continue
			_id = actor.id
			data[_id] = {}
			data[_id]["loc"] = [loc.x, loc.y, loc.z]
			ori = actor.get_transform().rotation.get_forward_vector()
			data[_id]["ori"] = [ori.x, ori.y, ori.z]
			try:
				box = actor.bounding_box.extent
				data[_id]["box"] = [box.x, box.y, box.z]
			except:
				data[_id]["box"] = [1, 1, 1]
			try:
				vel = actor.get_velocity()
				data[_id]["vel"] = [vel.x, vel.y, vel.z]
			except:
				data[_id]["vel"] = [0, 0, 0]
			data[_id]["tpe"] = 1

		
		return data

	def _should_brake(self, command=None):
		actors = CarlaDataProvider.get_world().get_actors()
		self._map = CarlaDataProvider.get_world().get_map()

		vehicle_list = actors.filter("*vehicle*")
		vehicle_list = list(vehicle_list)
		walker_list = actors.filter("*walker*")
		walker_list = list(walker_list)

		vehicle = self._is_vehicle_hazard(vehicle_list, command)  # actors.filter("*vehicle*")
		# lane_vehicle = self._is_lane_vehicle_hazard(vehicle_list, command)
		# junction_vehicle = self._is_junction_vehicle_hazard(
		# 	vehicle_list, command
		# )
		# light = self._is_light_red(actors.filter("*traffic_light*"))
		walker = self._is_walker_hazard(walker_list) # actors.filter("*walker*")
		bike = self._is_bike_hazard(vehicle_list)
		# stop_sign = self._is_stop_sign_hazard(actors.filter("*stop*"))

		# record the reason for braking
		self.is_vehicle_present = [x.id for x in vehicle]
		# self.is_lane_vehicle_present = [x.id for x in lane_vehicle]
		# self.is_junction_vehicle_present = [x.id for x in junction_vehicle]
		self.is_pedestrian_present = [x.id for x in walker]
		self.is_bike_present = [x.id for x in bike]
		# self.is_red_light_present = [x.id for x in light]
		# self.is_stop_sign_present = [x.id for x in stop_sign]

		self.is_junction = self._map.get_waypoint(
			self._vehicle.get_location()
		).is_junction


		return any(
			len(x) > 0
			for x in [
				vehicle,
				# lane_vehicle,
				# junction_vehicle,
				bike,
				walker,
			]
		)

	def _is_actor_affected_by_stop(self, actor, stop, multi_step=20):
		"""
		Check if the given actor is affected by the stop
		"""
		affected = False
		# first we run a fast coarse test
		current_location = actor.get_location()
		stop_location = stop.get_transform().location
		if stop_location.distance(current_location) > self.PROXIMITY_THRESHOLD:
			return affected

		stop_t = stop.get_transform()
		transformed_tv = stop_t.transform(stop.trigger_volume.location)

		# slower and accurate test based on waypoint's horizon and geometric test
		list_locations = [current_location]
		waypoint = self._map.get_waypoint(current_location)
		for _ in range(multi_step):
			if waypoint:
				waypoint = waypoint.next(self.WAYPOINT_STEP)[0]
				if not waypoint:
					break
				list_locations.append(waypoint.transform.location)

		for actor_location in list_locations:
			if self._point_inside_boundingbox(
				actor_location, transformed_tv, stop.trigger_volume.extent
			):
				affected = True

		return affected

	def _is_junction_vehicle_hazard(self, vehicle_list, command):
		res = []
		o1 = _orientation(self._vehicle.get_transform().rotation.yaw)
		x1 = self._vehicle.bounding_box.extent.x
		p1 = (
			self._vehicle.get_location()
			+ x1 * self._vehicle.get_transform().get_forward_vector()
		)
		w1 = self._map.get_waypoint(p1)
		s1 = np.linalg.norm(_numpy(self._vehicle.get_velocity()))
		if command == RoadOption.RIGHT:
			shift_angle = 25
		elif command == RoadOption.LEFT:
			shift_angle = -25
		else:
			shift_angle = 0
		v1 = (4 * s1 + 5) * _orientation(
			self._vehicle.get_transform().rotation.yaw + shift_angle
		)

		for target_vehicle in vehicle_list:
			if target_vehicle.id == self._vehicle.id:
				continue

			o2 = _orientation(target_vehicle.get_transform().rotation.yaw)
			o2_left = _orientation(target_vehicle.get_transform().rotation.yaw - 15)
			o2_right = _orientation(target_vehicle.get_transform().rotation.yaw + 15)
			x2 = target_vehicle.bounding_box.extent.x

			p2 = target_vehicle.get_location()
			p2_hat = p2 - (x2 + 2) * target_vehicle.get_transform().get_forward_vector()
			w2 = self._map.get_waypoint(p2)
			s2 = np.linalg.norm(_numpy(target_vehicle.get_velocity()))

			v2 = (4 * s2 + 2 * x2 + 6) * o2
			v2_left = (4 * s2 + 2 * x2 + 6) * o2_left
			v2_right = (4 * s2 + 2 * x2 + 6) * o2_right

			angle_between_heading = np.degrees(np.arccos(np.clip(o1.dot(o2), -1, 1)))

			if self._vehicle.get_location().distance(p2) > 20:
				continue
			if w1.is_junction == False and w2.is_junction == False:
				continue
			if angle_between_heading < 15.0 or angle_between_heading > 165:
				continue
			collides, collision_point = get_collision(
				_numpy(p1), v1, _numpy(p2_hat), v2
			)
			if collides is None:
				collides, collision_point = get_collision(
					_numpy(p1), v1, _numpy(p2_hat), v2_left
				)
			if collides is None:
				collides, collision_point = get_collision(
					_numpy(p1), v1, _numpy(p2_hat), v2_right
				)

			light = self._find_closest_valid_traffic_light(
				target_vehicle.get_location(), min_dis=10
			)
			if (
				light is not None
				and (self._vehicle.get_traffic_light_state()
				== carla.libcarla.TrafficLightState.Yellow or self._vehicle.get_traffic_light_state()
				== carla.libcarla.TrafficLightState.Red)
			):
				continue
			if collides:
				res.append(target_vehicle)
		return res

	def _is_lane_vehicle_hazard(self, vehicle_list, command):
		res = []
		if (
			command != RoadOption.CHANGELANELEFT
			and command != RoadOption.CHANGELANERIGHT
		):
			return []

		z = self._vehicle.get_location().z
		w1 = self._map.get_waypoint(self._vehicle.get_location())
		o1 = _orientation(self._vehicle.get_transform().rotation.yaw)
		p1 = self._vehicle.get_location()

		yaw_w1 = w1.transform.rotation.yaw
		lane_width = w1.lane_width
		location_w1 = w1.transform.location

		lft_shift = 0.5
		rgt_shift = 0.5
		if command == RoadOption.CHANGELANELEFT:
			rgt_shift += 1
		else:
			lft_shift += 1

		lft_lane_wp = self.rotate_point(
			carla.Vector3D(lft_shift * lane_width, 0.0, location_w1.z), yaw_w1 + 90
		)
		lft_lane_wp = location_w1 + carla.Location(lft_lane_wp)
		rgt_lane_wp = self.rotate_point(
			carla.Vector3D(rgt_shift * lane_width, 0.0, location_w1.z), yaw_w1 - 90
		)
		rgt_lane_wp = location_w1 + carla.Location(rgt_lane_wp)

		for target_vehicle in vehicle_list:
			if target_vehicle.id == self._vehicle.id:
				continue

			w2 = self._map.get_waypoint(target_vehicle.get_location())
			o2 = _orientation(target_vehicle.get_transform().rotation.yaw)
			p2 = target_vehicle.get_location()
			x2 = target_vehicle.bounding_box.extent.x
			p2_hat = p2 - target_vehicle.get_transform().get_forward_vector() * x2 * 2
			s2 = (
				target_vehicle.get_velocity()
				+ target_vehicle.get_transform().get_forward_vector() * x2
			)
			s2_value = max(
				12,
				2
				+ 2 * x2
				+ 3.0 * np.linalg.norm(_numpy(target_vehicle.get_velocity())),
			)

			distance = p1.distance(p2)

			if distance > s2_value:
				continue
			if w1.road_id != w2.road_id or w1.lane_id * w2.lane_id < 0:
				continue
			if command == RoadOption.CHANGELANELEFT:
				if w1.lane_id > 0:
					if w2.lane_id != w1.lane_id - 1:
						continue
				if w1.lane_id < 0:
					if w2.lane_id != w1.lane_id + 1:
						continue
			if command == RoadOption.CHANGELANERIGHT:
				if w1.lane_id > 0:
					if w2.lane_id != w1.lane_id + 1:
						continue
				if w1.lane_id < 0:
					if w2.lane_id != w1.lane_id - 1:
						continue

			if self._are_vehicles_crossing_future(p2_hat, s2, lft_lane_wp, rgt_lane_wp):
				res.append(target_vehicle)
		return res

	def _are_vehicles_crossing_future(self, p1, s1, lft_lane, rgt_lane):
		p1_hat = carla.Location(x=p1.x + 3 * s1.x, y=p1.y + 3 * s1.y)
		line1 = shapely.geometry.LineString([(p1.x, p1.y), (p1_hat.x, p1_hat.y)])
		line2 = shapely.geometry.LineString(
			[(lft_lane.x, lft_lane.y), (rgt_lane.x, rgt_lane.y)]
		)
		inter = line1.intersection(line2)
		return not inter.is_empty

	def _is_stop_sign_hazard(self, stop_sign_list):
		res = []
		if self._affected_by_stop[self.vehicle_num]:
			if not self._stop_completed[self.vehicle_num]:
				current_speed = self._get_forward_speed()
				if current_speed < self.SPEED_THRESHOLD:
					self._stop_completed[self.vehicle_num] = True
					return res
				else:
					return [self._target_stop_sign[self.vehicle_num]]
			else:
				# reset if the ego vehicle is outside the influence of the current stop sign
				if not self._is_actor_affected_by_stop(
					self._vehicle, self._target_stop_sign[self.vehicle_num]
				):
					self._affected_by_stop[self.vehicle_num] = False
					self._stop_completed[self.vehicle_num] = False
					self._target_stop_sign[self.vehicle_num] = None
				return res

		ve_tra = self._vehicle.get_transform()
		ve_dir = ve_tra.get_forward_vector()

		wp = self._map.get_waypoint(ve_tra.location)
		wp_dir = wp.transform.get_forward_vector()

		dot_ve_wp = ve_dir.x * wp_dir.x + ve_dir.y * wp_dir.y + ve_dir.z * wp_dir.z

		if dot_ve_wp > 0:  # Ignore all when going in a wrong lane
			for stop_sign in stop_sign_list:
				if self._is_actor_affected_by_stop(self._vehicle, stop_sign):
					# this stop sign is affecting the vehicle
					self._affected_by_stop[self.vehicle_num] = True
					self._target_stop_sign[self.vehicle_num] = stop_sign
					res.append(self._target_stop_sign[self.vehicle_num])

		return res

	def _is_light_red(self, lights_list):
		if (
			self._vehicle.get_traffic_light_state()
			== carla.libcarla.TrafficLightState.Yellow or self._vehicle.get_traffic_light_state()
			== carla.libcarla.TrafficLightState.Red
		):
			affecting = self._vehicle.get_traffic_light()

			for light in self._traffic_lights:
				if light.id == affecting.id:
					return [light]

		light = self._find_closest_valid_traffic_light(
			self._vehicle.get_location(), min_dis=8
		)
		if light is not None and (self._vehicle.get_traffic_light_state()
			== carla.libcarla.TrafficLightState.Yellow or self._vehicle.get_traffic_light_state()
			== carla.libcarla.TrafficLightState.Red):
			return [light]
		return []

	def _find_closest_valid_traffic_light(self, loc, min_dis):
		wp = self._map.get_waypoint(loc)
		min_wp = None
		min_distance = min_dis
		for waypoint in self._list_traffic_waypoints:
			if waypoint.road_id != wp.road_id or waypoint.lane_id * wp.lane_id < 0:
				continue
			dis = loc.distance(waypoint.transform.location)
			if dis <= min_distance:
				min_distance = dis
				min_wp = waypoint
		if min_wp is None:
			return None
		else:
			return self._dict_traffic_lights[min_wp][0]


	def _is_walker_hazard(self, walkers_list):
		res = []
		p1 = _numpy(self._vehicle.get_location())
		v1 = 10.0 * _orientation(self._vehicle.get_transform().rotation.yaw)

		for walker in walkers_list:
			v2_hat = _orientation(walker.get_transform().rotation.yaw)
			s2 = np.linalg.norm(_numpy(walker.get_velocity()))

			if s2 < 0.05:
				v2_hat *= s2

			p2 = -3.0 * v2_hat + _numpy(walker.get_location())
			v2 = 8.0 * v2_hat

			collides, collision_point = get_collision(p1, v1, p2, v2)

			if collides:
				res.append(walker)

		return res

	def _is_bike_hazard(self, bikes_list):
		res = []
		o1 = _orientation(self._vehicle.get_transform().rotation.yaw)
		v1_hat = o1
		p1 = _numpy(self._vehicle.get_location())
		v1 = 10.0 * o1

		for bike in bikes_list:
			o2 = _orientation(bike.get_transform().rotation.yaw)
			s2 = np.linalg.norm(_numpy(bike.get_velocity()))
			v2_hat = o2
			p2 = _numpy(bike.get_location())

			p2_p1 = p2 - p1
			distance = np.linalg.norm(p2_p1)
			p2_p1_hat = p2_p1 / (distance + 1e-4)

			angle_to_car = np.degrees(np.arccos(np.clip(v1_hat.dot(p2_p1_hat), -1, 1)))
			angle_between_heading = np.degrees(np.arccos(np.clip(o1.dot(o2), -1, 1)))

			# to consider -ve angles too
			angle_to_car = min(angle_to_car, 360.0 - angle_to_car)
			angle_between_heading = min(
				angle_between_heading, 360.0 - angle_between_heading
			)
			if distance > 20:
				continue
			if angle_to_car > 30:
				continue
			if angle_between_heading < 80 and angle_between_heading > 100:
				continue

			p2_hat = -2.0 * v2_hat + _numpy(bike.get_location())
			v2 = 7.0 * v2_hat

			collides, collision_point = get_collision(p1, v1, p2_hat, v2)

			if collides:
				res.append(bike)

		return res

	def _is_vehicle_hazard(self, vehicle_list, command=None):
		res = []
		z = self._vehicle.get_location().z

		o1 = _orientation(self._vehicle.get_transform().rotation.yaw)
		p1 = _numpy(self._vehicle.get_location())
		s1 = max(
			10, 3.0 * np.linalg.norm(_numpy(self._vehicle.get_velocity()))
		)  # increases the threshold distance
		s1a = np.linalg.norm(_numpy(self._vehicle.get_velocity()))
		w1 = self._map.get_waypoint(self._vehicle.get_location())
		v1_hat = o1
		v1 = s1 * v1_hat

		for target_vehicle in vehicle_list:
			if target_vehicle.id == self._vehicle.id:
				continue
			if not target_vehicle.is_alive:
				continue

			o2 = _orientation(target_vehicle.get_transform().rotation.yaw)
			p2 = _numpy(target_vehicle.get_location())
			s2 = max(5.0, 2.0 * np.linalg.norm(_numpy(target_vehicle.get_velocity())))
			s2a = np.linalg.norm(_numpy(target_vehicle.get_velocity()))
			w2 = self._map.get_waypoint(target_vehicle.get_location())
			v2_hat = o2
			v2 = s2 * v2_hat

			p2_p1 = p2 - p1
			distance = np.linalg.norm(p2_p1)
			p2_p1_hat = p2_p1 / (distance + 1e-4)

			angle_to_car = np.degrees(np.arccos(np.clip(v1_hat.dot(p2_p1_hat), -1, 1)))
			angle_between_heading = np.degrees(np.arccos(np.clip(o1.dot(o2), -1, 1)))

			# to consider -ve angles too
			angle_to_car = min(angle_to_car, 360.0 - angle_to_car)
			angle_between_heading = min(
				angle_between_heading, 360.0 - angle_between_heading
			)

			if (
				not w2.is_junction
				and angle_between_heading > 45.0
				and s2a < 0.5
				and distance > 4
			):
				if w1.road_id != w2.road_id:
					continue
			if (angle_between_heading < 15
				and w1.road_id == w2.road_id
				and w1.lane_id != w2.lane_id
				and command != RoadOption.CHANGELANELEFT
				and command != RoadOption.CHANGELANERIGHT
			):
				continue

			if angle_between_heading > 60.0 and not (
				angle_to_car < 15 and distance < s1
			):
				continue
			elif angle_to_car > 30.0:
				continue
			elif distance > s1:
				continue

			res.append(target_vehicle)

		return res


	# load data
	def _load_image(self, path):
		try:
			img = Image.open(self.root_path + path)
		except Exception as e:
			print('[Error] Can not find the IMAGE path.')
			n = path[-8:-4]
			new_path = path[:-8] + "%04d.jpg" % (int(n) - 1)
			img = Image.open(self.root_path + new_path)
		return img
	
	def _load_json(self, path):
		try:
			json_value = json.load(open(self.root_path + path))
		except Exception as e:
			print('[Error] Can not find the JSON path.')
			n = path[-9:-5]
			new_path = path[:-9] + "%04d.json" % (int(n) - 1)
			json_value = json.load(open(self.root_path + new_path))
		return json_value

	def _load_npy(self, path):
		try:
			array = np.load(self.root_path + path, allow_pickle=True)
		except Exception as e:
			print('[Error] Can not find the NPY path.')
			n = path[-8:-4]
			new_path = path[:-8] + "%04d.npy" % (int(n) - 1)
			array = np.load(self.root_path + new_path, allow_pickle=True)
		return array
	

	def lidar_to_histogram_features(self, lidar, crop=256, lidar_range=[28,28,28,28]):
		"""
		Convert LiDAR point cloud into 2-bin histogram over 256x256 grid
		"""

		def splat_points(point_cloud):
			# 256 x 256 grid
			pixels_per_meter = 4
			hist_max_per_pixel = 5
			# x_meters_max = 28
			# y_meters_max = 28
			xbins = np.linspace(
				- lidar_range[3],
				lidar_range[2],
				(lidar_range[2]+lidar_range[3])* pixels_per_meter + 1,
			)
			ybins = np.linspace(-lidar_range[0], lidar_range[1], (lidar_range[0]+lidar_range[1]) * pixels_per_meter + 1)
			hist = np.histogramdd(point_cloud[..., :2], bins=(xbins, ybins))[0]
			hist[hist > hist_max_per_pixel] = hist_max_per_pixel
			overhead_splat = hist / hist_max_per_pixel
			return overhead_splat

		below = lidar[lidar[..., 2] <= -1.45]
		above = lidar[lidar[..., 2] > -1.45]
		below_features = splat_points(below)
		above_features = splat_points(above)
		total_features = below_features + above_features
		features = np.stack([below_features, above_features, total_features], axis=-1)
		features = np.transpose(features, (2, 0, 1)).astype(np.float32)
		return features

	def collate_batch_infer_perception(self, car_data: list, rsu_data: list) -> dict:
		'''
		Re-collate a batch
		'''

		output_dict = {
            "lidar_pose": [],
            "voxel_features": [],
            "voxel_num_points": [],
            "voxel_coords": [],
            "lidar_original": [],
            "detmap_pose": [],
            "record_len": [],
			"target": [],
		}
		
		count = 0
		for j in range(len(car_data)):
			output_dict["record_len"].append(len(car_data)+len(rsu_data))
			output_dict["target"].append(car_data[j]['target_point'].unsqueeze(0).float())

			# Set j-th car as the ego-car.
			output_dict["lidar_original"].append(torch.from_numpy(car_data[j]['lidar_original']).unsqueeze(0))

                    
			output_dict["lidar_pose"].append(torch.from_numpy(car_data[j]['lidar_pose']).unsqueeze(0).cuda().float())
			output_dict["detmap_pose"].append(torch.from_numpy(car_data[j]['detmap_pose']).unsqueeze(0).cuda().float())
			count += 1
			for i in range(len(car_data)):
				if i==j:
					continue
				output_dict["lidar_original"].append(torch.from_numpy(car_data[i]['lidar_original']).unsqueeze(0))
				output_dict["lidar_pose"].append(torch.from_numpy(car_data[i]['lidar_pose']).unsqueeze(0).cuda().float())
				output_dict["detmap_pose"].append(torch.from_numpy(car_data[i]['detmap_pose']).unsqueeze(0).cuda().float())
				count += 1
			for i in range(len(rsu_data)):
				output_dict["lidar_original"].append(torch.from_numpy(rsu_data[i]['lidar_original']).unsqueeze(0))
						
				output_dict["lidar_pose"].append(torch.from_numpy(rsu_data[i]['lidar_pose']).unsqueeze(0).cuda().float())
				output_dict["detmap_pose"].append(torch.from_numpy(rsu_data[i]['detmap_pose']).unsqueeze(0).cuda().float())
				count += 1
		for key in ["target", "lidar_pose", "detmap_pose" , "lidar_original"]:  # 
			output_dict[key] = torch.cat(output_dict[key], dim=0)
		
		output_dict["record_len"] = torch.from_numpy(np.array(output_dict["record_len"]))

		return output_dict<|MERGE_RESOLUTION|>--- conflicted
+++ resolved
@@ -405,7 +405,6 @@
 
 
 class VLM_Infer():
-<<<<<<< HEAD
 	def __init__(self, 
               config=None, 
               ego_vehicles_num=1, 
@@ -416,9 +415,6 @@
               model_config=None, 
               device=None) -> None:
      
-=======
-	def __init__(self, config=None, ego_vehicles_num=1, perception_model=None, planning_model=None, perception_dataloader=None, model_config=None, device=None, heter=False, heter_planning_models=None) -> None:
->>>>>>> 277de73f
 		self.config = config
 		self._hic = DisplayInterface()
 		self.ego_vehicles_num = ego_vehicles_num
@@ -454,16 +450,6 @@
 
 		self.perception_memory_bank = []
 
-<<<<<<< HEAD
-=======
-		self.controller = [V2X_Controller(self.config['control']) for _ in range(self.ego_vehicles_num)]
-		
-		# added (YH): heter models
-		self.heter = heter
-		self.heter_planning_models = heter_planning_models
-		self.heter_vlm_idxs = self.config['heter']['ego_planner_choice'] if heter else None
-
->>>>>>> 277de73f
 		self.input_lidar_size = 224
 		self.lidar_range = [36, 36, 36, 36]
 
@@ -525,7 +511,6 @@
 		rsu_data, _ = self.check_data(rsu_data_raw, car=False)
 		batch_data = self.collate_batch_infer_perception(car_data, rsu_data)
 		
-<<<<<<< HEAD
 		if self.perception_model is not None:
 			# Prepare data for perception.
 			extra_source = {'car_data': car_data_raw, 'rsu_data': rsu_data_raw}
@@ -533,32 +518,6 @@
 			batch_data_perception = [data]
 			batch_data_perception = self.perception_dataloader.collate_batch_test(batch_data_perception, online_eval_only=True)
 			batch_data_perception = train_utils.to_device(batch_data_perception, self.device)
-=======
-
-		# infer_result = inference_utils.inference_no_fusion_multiclass(batch_data_perception,
-		# 												self.perception_model,
-		# 												self.perception_dataloader, online_eval_only=True)
-
-		############## end2end output ###########################
-		output_dict = OrderedDict()
-		for cav_id, cav_content in batch_data_perception.items():
-			output_dict[cav_id] = self.perception_model(cav_content)
-		pred_box_tensor, pred_score, gt_box_tensor = \
-			self.perception_dataloader.post_process_multiclass_no_fusion(batch_data_perception,
-								output_dict, online_eval_only=True)
-		infer_result = {"pred_box_tensor" : pred_box_tensor, \
-						"pred_score" : pred_score, \
-						"gt_box_tensor" : gt_box_tensor}
-		if "comm_rate" in output_dict['ego']:
-			infer_result.update({"comm_rate" : output_dict['ego']['comm_rate']})
-		############################################################
-
-
-		# Each agent has different perception results, therefore need to be in a sperate list.
-
-		processed_pred_box_list = []
-		for cav_id in range(len(pred_box_tensor)):
->>>>>>> 277de73f
 			
 			# Process perception if the model is available.
 			processed_pred_box_list = self._process_perception(batch_data_perception, car_data_raw, rsu_data_raw, step)
@@ -568,7 +527,7 @@
 		
 		memory_size = 5
 
-<<<<<<< HEAD
+
 		if step % self.skip_frames == 0 or len(self.perception_memory_bank) == 0 or self.predicted_result_list_buffer is None:
 			while len(self.perception_memory_bank) > memory_size:
 				self.perception_memory_bank.pop(0)
@@ -587,43 +546,6 @@
 			self.predicted_result_list_buffer = predicted_result_list
 		else:
 			predicted_result_list = self.predicted_result_list_buffer
-=======
-
-		while len(self.perception_memory_bank) > memory_size:
-			self.perception_memory_bank.pop(0)
-  		# TODO: There may be some other informations that is useful for planning, such as car_data_raw[i]['measurements']["speed"]
-		self.perception_memory_bank.append({
-			'rgb_front': np.stack([car_data_raw[i]['rgb_front'] for i in range(len(car_data_raw))]), # N, H, W, 3
-			'rgb_left': np.stack([car_data_raw[i]['rgb_left'] for i in range(len(car_data_raw))]), # N, H, W, 3
-			'rgb_right': np.stack([car_data_raw[i]['rgb_right'] for i in range(len(car_data_raw))]), # N, H, W, 3
-			'rgb_rear': np.stack([car_data_raw[i]['rgb_rear'] for i in range(len(car_data_raw))]), # N, H, W, 3
-			'object_list': [processed_pred_box_list[i] for i in range(len(processed_pred_box_list))],
-			'detmap_pose': batch_data['detmap_pose'][:len(car_data_raw)], # N, 3
-			# 'ego_yaw': car_data_raw[i]['measurements']['theta'],
-			"ego_yaw": np.stack([car_data_raw[i]['measurements']['theta'] for i in range(len(car_data_raw))], axis=0), # N, 1
-			# 'target': batch_data['target'][:len(car_data_raw)], # N, 2
-			'target': np.stack([car_data_raw[i]['measurements']['target_point'] for i in range(len(car_data_raw))], axis=0), # N, 2
-			'timestamp': timestamp, # float
-		})
-    
-		# vlm_prompt = self.generate_vlm_prompt()
-		# # Now vlm_prompt is a string containing the table + instructions for the VLM.
-
-		# TODO(YH): implement multi-ego runing with heter VLMs here
-		if self.heter:
-			num_ego, _ = self.perception_memory_bank[-1]['target'].shape
-			assert num_ego == self.ego_vehicles_num, f"num of ego in perception memory bank {num_ego} is different from predefined {self.ego_vehicles_num}"
-			all_ego_waypoints = []
-			for i, vlm_idx in enumerate(self.heter_vlm_idxs):
-				print(f"call from model {self.config['heter']['avail_heter_planner_configs'][vlm_idx]}, len of heter models {len(self.heter_planning_models)}")
-				pred_waypoints = self.heter_planning_models[vlm_idx].forward_heter(self.perception_memory_bank, self.config, i)
-				all_ego_waypoints.append(pred_waypoints)
-			predicted_waypoints = torch.stack(all_ego_waypoints)
-		else:
-			predicted_waypoints = self.planning_model(self.perception_memory_bank, self.config) # [1, 10, 2]
-		# predicted_waypoints = predicted_waypoints['future_waypoints']
-		# predicted_waypoints: N, T_f=10, 2
->>>>>>> 277de73f
 
 		### output postprocess to generate the action, list of actions for N agents
 		control_all = self.generate_action_from_model_output(predicted_result_list, car_data_raw, 
