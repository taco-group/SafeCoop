--- conflicted
+++ resolved
@@ -535,7 +535,6 @@
 		
 		
 		memory_size = 5
-<<<<<<< HEAD
 		if step % self.skip_frames == 0 or len(self.perception_memory_bank) == 0 or self.predicted_result_list_buffer is None:
 			while len(self.perception_memory_bank) > memory_size:
 				self.perception_memory_bank.pop(0)
@@ -572,44 +571,6 @@
 				# TODO(XG): current do not support multi-agent image/intent sharing. 
 				# But the same functionality can be achieved by heter with the same model.
 				predicted_result_list = self.planning_model(self.perception_memory_bank, self.config) # [1, 10, 2]
-=======
-
-
-		while len(self.perception_memory_bank) > memory_size:
-			self.perception_memory_bank.pop(0)
-  		# TODO: There may be some other informations that is useful for planning, such as car_data_raw[i]['measurements']["speed"]
-		# 创建包含 BEV 相机数据的 perception_memory_bank
-		memory_data = {
-			'rgb_front': np.stack([car_data_raw[i]['rgb_front'] for i in range(len(car_data_raw))]), # N, H, W, 3
-			'rgb_left': np.stack([car_data_raw[i]['rgb_left'] for i in range(len(car_data_raw))]), # N, H, W, 3
-			'rgb_right': np.stack([car_data_raw[i]['rgb_right'] for i in range(len(car_data_raw))]), # N, H, W, 3
-			'rgb_rear': np.stack([car_data_raw[i]['rgb_rear'] for i in range(len(car_data_raw))]), # N, H, W, 3
-			'object_list': [processed_pred_box_list[i] for i in range(len(processed_pred_box_list))],
-			'detmap_pose': batch_data['detmap_pose'][:len(car_data_raw)], # N, 3
-			# 'ego_yaw': car_data_raw[i]['measurements']['theta'],
-			"ego_yaw": np.stack([car_data_raw[i]['measurements']['theta'] for i in range(len(car_data_raw))], axis=0), # N, 1
-		}
-		
-		# 添加 BEV 相机数据（如果存在）
-		rgb_bev_list = []
-		for i in range(len(car_data_raw)):
-			if 'rgb_bev' in car_data_raw[i] and car_data_raw[i]['rgb_bev'] is not None:
-				rgb_bev_list.append(car_data_raw[i]['rgb_bev'])
-			else:
-				# 如果某个车辆没有 BEV 数据，使用空数组或默认图像
-				rgb_bev_list.append(np.zeros((400, 400, 3), dtype=np.uint8))
-		
-		# 只有当至少有一个车辆有 BEV 数据时才添加到内存中
-		if any(not np.all(img == 0) for img in rgb_bev_list):
-			memory_data['rgb_bev'] = np.stack(rgb_bev_list)  # N, H, W, 3
-			
-		# 添加目标点和时间戳数据
-		memory_data['target'] = batch_data['target'][:len(car_data_raw)]  # N, 2
-		memory_data['timestamp'] = timestamp  # float
-		
-		# 将完整数据添加到内存库
-		self.perception_memory_bank.append(memory_data)
->>>>>>> a535d487
     
 			self.perception_memory_bank[-1]['predicted_result_list'] = predicted_result_list
 			self.predicted_result_list_buffer = predicted_result_list
