model: 
  type: VLMWaypointPlannerSpeedCurvature # VLMWaypointPlannerSpeedCurvature, BaseVLMWaypointPlanner
  name: api
  # # api_model_name: openai/gpt-4o
  # api_model_name: google/gemini-2.0-flash-lite-001
<<<<<<< HEAD
  api_model_name: openai/gpt-4o-mini
=======
>>>>>>> 9f13d114
  # api_model_name: qwen/qwen2.5-vl-72b-instruct:free
  # api_base_url: https://openrouter.ai/api/v1
  api_base_url: http://localhost:8000/v1
  api_model_name: Qwen/Qwen2-VL-2B-Instruct
  api_key: vlmdrive/api_key.txt
  <|MERGE_RESOLUTION|>--- conflicted
+++ resolved
@@ -3,10 +3,7 @@
   name: api
   # # api_model_name: openai/gpt-4o
   # api_model_name: google/gemini-2.0-flash-lite-001
-<<<<<<< HEAD
   api_model_name: openai/gpt-4o-mini
-=======
->>>>>>> 9f13d114
   # api_model_name: qwen/qwen2.5-vl-72b-instruct:free
   # api_base_url: https://openrouter.ai/api/v1
   api_base_url: http://localhost:8000/v1
