--- conflicted
+++ resolved
@@ -1,14 +1,9 @@
 model: 
   type: BaseVLMWaypointPlanner
   name: api
-  # api_model_name: openai/gpt-4o
-<<<<<<< HEAD
+  # # api_model_name: openai/gpt-4o
+  # api_model_name: google/gemini-2.0-flash-lite-001
   api_model_name: qwen/qwen2.5-vl-72b-instruct:free
   api_base_url: https://openrouter.ai/api/v1
-  api_key: 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
-=======
-  # api_model_name: google/gemini-2.0-flash-lite-001
-  api_model_name: qwen/qwen-2-vl-72b-instruct
-  api_base_url: https://openrouter.ai/api/v1
-  api_key: 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
->>>>>>> a60cb6b6
+  api_key: vlmdrive/api_key.txt
+  