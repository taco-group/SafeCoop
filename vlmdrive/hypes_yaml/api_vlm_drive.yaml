model: 
  type: VLMWaypointPlannerSpeedCurvature # VLMWaypointPlannerSpeedCurvature, BaseVLMWaypointPlanner
  name: api
<<<<<<< HEAD
  # api_model_name: openai/gpt-4o
  # api_model_name: google/gemini-2.0-flash-lite-001
  api_model_name: qwen/qwen-2-vl-72b-instruct
=======
  # # api_model_name: openai/gpt-4o
  api_model_name: google/gemini-2.0-flash-lite-001
  # api_model_name: qwen/qwen2.5-vl-72b-instruct:free
>>>>>>> 170dcce8
  api_base_url: https://openrouter.ai/api/v1
  api_key: vlmdrive/api_key.txt
  <|MERGE_RESOLUTION|>--- conflicted
+++ resolved
@@ -1,15 +1,8 @@
 model: 
   type: VLMWaypointPlannerSpeedCurvature # VLMWaypointPlannerSpeedCurvature, BaseVLMWaypointPlanner
   name: api
-<<<<<<< HEAD
-  # api_model_name: openai/gpt-4o
-  # api_model_name: google/gemini-2.0-flash-lite-001
-  api_model_name: qwen/qwen-2-vl-72b-instruct
-=======
   # # api_model_name: openai/gpt-4o
-  api_model_name: google/gemini-2.0-flash-lite-001
+  api_model_name: Qwen/Qwen2-VL-2B-Instruct
   # api_model_name: qwen/qwen2.5-vl-72b-instruct:free
->>>>>>> 170dcce8
-  api_base_url: https://openrouter.ai/api/v1
-  api_key: vlmdrive/api_key.txt
-  +  api_base_url: http://localhost:8000/v1
+  api_key: vlmdrive/api_key.txt