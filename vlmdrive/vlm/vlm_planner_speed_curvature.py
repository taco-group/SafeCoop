--- conflicted
+++ resolved
@@ -109,7 +109,6 @@
     # ======================================================================================================
     #                                      Prompts (need further improvement)
     # ======================================================================================================
-<<<<<<< HEAD
     
     def SceneDescription(self, 
                          obs_images, 
@@ -117,14 +116,9 @@
                          model=None, 
                          tokenizer=None, 
                          prompt_template=None):
-=======
-
-    def SceneDescription(self, obs_images, processor=None, model=None, tokenizer=None, prompt_template=None):
->>>>>>> 9f13d114
 
         key = "llava" if "llava" in self.model_path else "default"
         prompt = prompt_template["scene_prompt_template"][key]
-<<<<<<< HEAD
         result = self.vlm_inference(text=prompt, 
                                     images=obs_images, 
                                     processor=processor, 
@@ -160,18 +154,6 @@
                                     processor=processor, 
                                     model=model, 
                                     tokenizer=tokenizer)
-=======
-        result = self.vlm_inference(
-            text=prompt, images=obs_images, processor=processor, model=model, tokenizer=tokenizer)
-        return result
-
-    def DescribeObjects(self, obs_images, processor=None, model=None, tokenizer=None, prompt_template=None):
-
-        # prompt = """You are a autonomous driving labeller. You have access to a front-view camera images of a vehicle. Imagine you are driving the car. What other road users should you pay attention to in the driving scene? List two or three of them, specifying its location within the image of the driving scene and provide a short description of the that road user on what it is doing, and why it is important to you."""
-
-        prompt = prompt_template["object_prompt_template"]["default"]
-        result = self.vlm_inference(
-            text=prompt, images=obs_images, processor=processor, model=model, tokenizer=tokenizer)
 
         return result
 
@@ -190,9 +172,8 @@
     #             prompt = f"""You are a autonomous driving labeller. You have access to a front-view camera images of a vehicle taken at a 0.5 second interval over the past 5 seconds. Imagine you are driving the car. Half a second ago your intent was to {prev_intent}. Based on the updated lane markings and the updated movement of other cars and pedestrians, do you keep your intent or do you change it? Provide a concise description explanation of your current intent: """
 
     #     result = self.vlm_inference(text=prompt, images=obs_images, processor=processor, model=model, tokenizer=tokenizer)
->>>>>>> 9f13d114
-
-        return result
+
+    #     return result
 
     def _get_ego_history(self, perception_memory_bank, agent_idx):
         """
@@ -309,7 +290,6 @@
         )
 
         # 3) target_waypoint:
-<<<<<<< HEAD
         
         
         comb_prompt = \
@@ -321,16 +301,6 @@
                         target_waypoint=target_waypoint.tolist())
                 
         print(comb_prompt)
-=======
-        target_waypoint = perception_memory_bank[-1]["target"][agent_idx]
-
-        comb_prompt = \
-            model_config["planning"]["prompt_template"]["comb_prompt"]["default"]\
-            .format(scene_description=scene_description,
-                    object_description=object_description,
-                    ego_history_prompt=ego_history_prompt,
-                    target_waypoint=target_waypoint.tolist())
->>>>>>> 9f13d114
 
         sys_message = model_config["planning"]["prompt_template"]["sys_message"]
 
@@ -360,11 +330,7 @@
                     print("Failed to parse JSON after 3 attempts, returning empty waypoints.")
                     return None, None, None
                 continue
-<<<<<<< HEAD
             
-=======
-
->>>>>>> 9f13d114
         return result, scene_description, object_description
 
     def getMessage(self, prompt, image=None, model_path=None):
